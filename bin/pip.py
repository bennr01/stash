"""
Install and manage python packages

usage: pip.py [-h] [--verbose] sub-command ...

optional arguments:
<<<<<<< HEAD
  -h, --help            show this help message and exit
  -n RESULT_COUNT
"""
from __future__ import print_function
from __future__ import division
from __future__ import absolute_import
from __future__ import unicode_literals
import six.moves.xmlrpc_client
from six.moves.configparser import SafeConfigParser
import argparse
import os
=======
  -h, --help    show this help message and exit
  --verbose     be more chatty

List of sub-commands:
    sub-command     "pip sub-command -h" for more help on a sub-command
        list        list packages installed
        install     install a package
        download    download a package
        search      search with the given word fragment
        versions    find versions available for the given package
        remove      removed an installed package
        update      update an installed package
"""
>>>>>>> 32f2856d
import sys
import os
import ast
import shutil
<<<<<<< HEAD
from types import ModuleType
# from io import open

_stash = globals()['_stash']
saved_modules = sys.modules
saved_cwd = os.getcwd()
SITE_PACKAGES = os.path.expanduser('~/Documents/site-packages')
=======
import types
import contextlib
import requests

import six
from distutils.util import convert_path
from fnmatch import fnmatchcase
# noinspection PyUnresolvedReferences
from six.moves import filterfalse

PYTHONISTA_BUNDLED_MODULES = [
    'bottle', 'beautifulsoup4', 'pycrypto', 'py-dateutil',
    'dropbox', 'ecdsa', 'evernote', 'Faker', 'feedparser', 'flask', 'html2text',
    'html5lib', 'httplib2', 'itsdangerous', 'jedi', 'jinja2', 'markdown', 'markdown2',
    'matplotlib', 'mechanize', 'midiutil', 'mpmath', 'numpy', 'oauth2', 'paramiko',
    'parsedatetime', 'Pillow', 'pycparser', 'pyflakes', 'pygments', 'pyparsing',
    'PyPDF2', 'pytz', 'qrcode', 'reportlab', 'requests', 'simpy', 'six', 'sqlalchemy',
    'pysqlite', 'sympy', 'thrift', 'werkzeug', 'wsgiref', 'pisa', 'xmltodict', 'PyYAML'
]

# Some packages use wrong name for their dependencies
PACKAGE_NAME_FIXER = {
    'lazy_object_proxy': 'lazy-object-proxy',
}

SITE_PACKAGES_FOLDER = os.path.expanduser('~/Documents/site-packages')

NO_OVERWRITE = False

_stash = globals()['_stash']


def _setup_stub_(*args, **kwargs):
    setuptools = sys.modules['setuptools']
    setuptools._setup_params_ = (args, kwargs)


class PipError(Exception):
    pass


class OmniClass(object):

    def __init__(self, *args, **kwargs):
        pass

    def __call__(self, *args, **kwargs):
        return OmniClass()

    def __getattr__(self, item):
        return OmniClass()
        
    def __getitem__(self, item):
        return OmniClass()


class PackageFinder(object):
    """
    This class is copied from setuptools
    """

    @classmethod
    def find(cls, where='.', exclude=(), include=('*',)):
        """Return a list all Python packages found within directory 'where'

        'where' should be supplied as a "cross-platform" (i.e. URL-style)
        path; it will be converted to the appropriate local path syntax.
        'exclude' is a sequence of package names to exclude; '*' can be used
        as a wildcard in the names, such that 'foo.*' will exclude all
        subpackages of 'foo' (but not 'foo' itself).

        'include' is a sequence of package names to include.  If it's
        specified, only the named packages will be included.  If it's not
        specified, all found packages will be included.  'include' can contain
        shell style wildcard patterns just like 'exclude'.

        The list of included packages is built up first and then any
        explicitly excluded packages are removed from it.
        """
        out = cls._find_packages_iter(convert_path(where))
        out = cls.require_parents(out)
        includes = cls._build_filter(*include)
        excludes = cls._build_filter('ez_setup', '*__pycache__', *exclude)
        out = filter(includes, out)
        out = filterfalse(excludes, out)
        return list(out)

    @staticmethod
    def require_parents(packages):
        """
        Exclude any apparent package that apparently doesn't include its
        parent.

        For example, exclude 'foo.bar' if 'foo' is not present.
        """
        found = []
        for pkg in packages:
            base, sep, child = pkg.rpartition('.')
            if base and base not in found:
                continue
            found.append(pkg)
            yield pkg

    @staticmethod
    def _candidate_dirs(base_path):
        """
        Return all dirs in base_path that might be packages.
        """
        has_dot = lambda name: '.' in name
        for root, dirs, files in os.walk(base_path, followlinks=True):
            # Exclude directories that contain a period, as they cannot be
            #  packages. Mutate the list to avoid traversal.
            dirs[:] = filterfalse(has_dot, dirs)
            for dir in dirs:
                yield os.path.relpath(os.path.join(root, dir), base_path)
>>>>>>> 32f2856d

    @classmethod
    def _find_packages_iter(cls, base_path):
        candidates = cls._candidate_dirs(base_path)
        return (
            path.replace(os.path.sep, '.')
            for path in candidates
            if cls._looks_like_package(os.path.join(base_path, path))
        )

    @staticmethod
    def _looks_like_package(path):
        return os.path.isfile(os.path.join(path, '__init__.py'))

    @staticmethod
    def _build_filter(*patterns):
        """
        Given a list of patterns, return a callable that will be true only if
        the input matches one of the patterns.
        """
        return lambda name: any(fnmatchcase(name, pat=pat) for pat in patterns)


class SetuptoolsStub(types.ModuleType):

    """
    Approximate setuptools by providing and empty module and objects
    """

    def __init__(self, *args, **kwargs):
        super(SetuptoolsStub, self).__init__(*args, **kwargs)
        self._installed_requirements_ = []

    def __getattr__(self, item):
        self_name = object.__getattribute__(self, '__name__')
        # print('{} getting {!r}'.format(self_name, item))
        if self_name == 'setuptools':
            if item == '_setup_params_':
                return (), {}
            elif item == 'find_packages':
                return PackageFinder.find
        return OmniClass()


def fake_module(new_module):
    """
    Created dummy empty modules
    :param new_module: The name of a module to be faked
    """
    module_names = []
    for name in new_module.split('.'):
        parent_name = '.'.join(module_names)
        module_names.append(name)
        full_name = '.'.join(module_names)

<<<<<<< HEAD
        if parent_module_name:
            if parent_module_name not in list(sys.modules.keys()):  # do not overwrite existing modules
                print('creating parent', parent_module_name)
                setattr(sys.modules[parent_module_name], name, m)
        else:
            if m not in list(scope.keys()):  # do not overwrite existing modules
                scope[name] = m

        module_name.append(name)

        name_path = '.'.join(module_name)
        if name_path not in list(sys.modules.keys()):  # do not overwrite existing modules
            print('Added %s' % name_path)
            sys.modules[name_path] = m

    return sys.modules['.'.join(module_name)]


def setup(*args, **kwargs):
    global pypi
    path = os.path.dirname(__file__)
    name = kwargs['name']
    version = getattr(kwargs, 'version', 'No version Listed')
    license = getattr(kwargs, 'license', 'No License Listed')
    summary = getattr(kwargs, 'description', '')
    # print kwargs['license']
    if 'scripts' in kwargs:
        for script in kwargs['scripts']:
            _stash('mv {folder}/{script} {site}/{script}'.format(site=SITE_PACKAGES,
                                                                 folder=path,
                                                                 script=script))
    if 'packages' in kwargs:
        for script in kwargs['packages']:
            _stash('mv {folder}/{script} {site}/{script}'.format(site=SITE_PACKAGES,
                                                                 folder=path,
                                                                 script=script))
    pypi.pkg_info = {'name': name, 'version': version, 'license': license, 'summary': summary}
    pypi.config.add_module()

    # NOTE: pip installation code here
    # e.g. _stash('mv package_folder ~/Documents/site-packages/package_folder') etc.
=======
        m = SetuptoolsStub(full_name, '')

        if parent_name != '':
            parent_module = sys.modules[parent_name]
            if name not in parent_module.__dict__:  # cannot use getattr
                # print('setting {}'.format(name))
                setattr(sys.modules[parent_name], name, m)

        if full_name not in list(sys.modules.keys()):
            sys.modules[full_name] = m


def fake_setuptools_modules():
    """
    Created a bunch of stub setuptools modules
    """
    setuptools_modules = [
        'setuptools',
        'setuptools.command',
        'setuptools.command.alias',
        'setuptools.command.bdist_egg',
        'setuptools.command.bdist_rpm',
        'setuptools.command.bdist_wininst',
        'setuptools.command.build_ext',
        'setuptools.command.build_py',
        'setuptools.command.develop',
        'setuptools.command.easy_install',
        'setuptools.command.egg_info',
        'setuptools.command.install',
        'setuptools.depends.install_egg_info',
        'setuptools.command.install_lib',
        'setuptools.command.install_scripts',
        'setuptools.command.register',
        'setuptools.command.rotate',
        'setuptools.command.saveopts',
        'setuptools.command.sdist',
        'setuptools.command.setopt',
        'setuptools.command.test',
        'setuptools.command.upload',
        'setuptools.command.upload_docs',
        'setuptools.extern',
        'setuptools.dist',
        'setuptools.extension',
        'setuptools.launch',
        'setuptools.lib2to3_ex',
        'setuptools.msvc9_support',
        'setuptools.package_index',
        'setuptools.py26compat',
        'setuptools.py27compat',
        'setuptools.py31compat',
        'setuptools.sandbox',
        'setuptools.site-patch',
        'setuptools.ssl_support',
        'setuptools.unicode_utils',
        'setuptools.utils',
        'setuptools.version',
        'setuptools.windows_support',
        'pkg_resources',
        'pkg_resources.extern',
    ]

    for m in setuptools_modules:
        fake_module(m)

    # First import importable distutils
    import distutils.command
    import distutils.core
    import distutils.util
    distutils_command_modules = [
        'distutils.command.bdist'
        'distutils.command.bdist_dumb',
        'distutils.command.bdist_msi',
        'distutils.command.bdist_rpm',
        'distutils.command.bdist_wininst',
        'distutils.command.build',
        'distutils.command.build_clib',
        'distutils.command.build_ext',
        'distutils.command.build_py',
        'distutils.command.build_scripts',
    ]
    for m in distutils_command_modules:
        fake_module(m)
    sys.modules['distutils.util'].get_platform = OmniClass()


@contextlib.contextmanager
def save_current_sys_modules():
    """
    Save the current sys modules and restore them when processing is over
    """
    saved_sys_modules = dict(sys.modules)
    save_setuptools = {}
    for name in sorted(sys.modules.keys()):
        if name == 'setuptools' or name.startswith('setuptools.') or \
                name == 'pkg_resources' or name.startswith('pkg_resources.'):
            save_setuptools[name] = sys.modules.pop(name)

    yield

    # sys.modules = saved_sys_modules
    for name in sorted(sys.modules.keys()):
        if name == 'setuptools' or name.startswith('setuptools.') or \
                name == 'pkg_resources' or name.startswith('pkg_resources.'):
            sys.modules.pop(name)
    for k, v in save_setuptools.items():
        sys.modules[k] = v
>>>>>>> 32f2856d


class PackageConfigHandler(object):
    """
    Manager class for packages files for tracking installation of modules
    """

    def __init__(self):
        # noinspection PyUnresolvedReferences
        from six.moves.configparser import SafeConfigParser
        self.package_cfg = os.path.expanduser('~/Documents/site-packages/.pypi_packages')
        if not os.path.isfile(self.package_cfg):
            print('Creating package file')
<<<<<<< HEAD
            f = open(self.package_cfg, 'w')
            f.close()
=======
            with open(self.package_cfg, 'w') as outs:
                outs.close()
>>>>>>> 32f2856d
        self.parser = SafeConfigParser()
        self.parser.read(self.package_cfg)

    def save(self):
        with open(self.package_cfg, 'w') as outs:
            self.parser.write(outs)

    def add_module(self, pkg_info):
        """

        :param pkg_info: A dict that has name, url, version, summary
        :return:
        """
        if not self.parser.has_section(pkg_info['name']):
            self.parser.add_section(pkg_info['name'])
        self.parser.set(pkg_info['name'], 'url', pkg_info['url'])
        self.parser.set(pkg_info['name'], 'version', pkg_info['version'])
        self.parser.set(pkg_info['name'], 'summary', pkg_info['summary'])
        self.parser.set(pkg_info['name'], 'files', pkg_info['files'])
        self.parser.set(pkg_info['name'], 'dependency', pkg_info['dependency'])
        self.save()

    def list_modules(self):
        return [module for module in self.parser.sections()]

    def module_exists(self, name):
        return self.parser.has_section(name)

    def get_info(self, name):
        if self.parser.has_section(name):
            tbl = {}
            for opt, value in self.parser.items(name):
                tbl[opt] = value
            return tbl

    def remove_module(self, name):
        self.parser.remove_section(name)
        self.save()

    def get_files_installed(self, section_name):
        if self.parser.has_option(section_name, 'files'):
            files = self.parser.get(section_name, 'files').strip()
            return files.split(',')
        else:
            return None

    def get_dependencies(self, section_name):
        if self.parser.has_option(section_name, 'dependency'):
            dependencies = self.parser.get(section_name, 'dependency').strip()
            return set(dependencies.split(',')) if dependencies != '' else set()
        else:
            return None

<<<<<<< HEAD
class Pypi(object):
    def __init__(self, pkg_name='', url=False, pkg_version='', limit=10):
        self.pypi = six.moves.xmlrpc_client.ServerProxy('http://pypi.python.org/pypi')
        self.config = PackageConfigHandler()
        self.url = url
        self.config.pypi_package = False if self.url else True
        self.config.parent = self
        self.pkg_name = pkg_name
        self.pkg_version = pkg_version
        self.limit = limit

        self.filename = ''

    def search(self):
        hits = self.pypi.search({'name': self.pkg_name}, 'and')
        if not hits:
            raise PyPiError('No matches found.')

        hits = sorted(hits, key=lambda pkg: pkg['_pypi_ordering'], reverse=True)
        if len(hits) > self.limit:
            hits = hits[:self.limit]
        for hit in hits:
            print('%s v%s - %s' % (hit['name'], hit['version'], hit['summary']))
=======
    def get_all_dependencies(self, exclude_module=()):
        all_dependencies = set()
        for section_name in self.parser.sections():
            if section_name not in exclude_module and self.parser.has_option(section_name, 'dependency'):
                dependencies = self.parser.get(section_name, 'dependency').strip()
                if dependencies != '':
                    for dep in dependencies.split(','):
                        all_dependencies.add(dep)
        return all_dependencies

>>>>>>> 32f2856d

# noinspection PyPep8Naming,PyProtectedMember
class ArchiveFileInstaller(object):
    """
    Package Installer for archive files, e.g. zip, gz, bz2
    """

    class SetupTransformer(ast.NodeTransformer):
        """
        Analyze and Transform AST of a setup file.
            1. Create empty modules for any setuptools imports (if it is not already covered)
            2. replace setup calls with a stub one to get values of its arguments
        """

        def visit_Import(self, node):
            for idx, alias in enumerate(node.names):
                if alias.name.startswith('setuptools'):
                    fake_module(alias.name)
            return node

        def vist_ImportFrom(self, node):
            if node.module.startswith('setuptools'):
                fake_module(node.module)
            return node

        def visit_Call(self, node):
            func_name = self._get_possible_setup_name(node)
            if func_name is not None and \
                    (func_name == 'setup' or func_name.endswith('.setup')):
                node.func = ast.copy_location(
                    ast.Name('_setup_stub_', ast.Load()),
                    node.func)
            return node

        def _get_possible_setup_name(self, node):
            names = []
            func = node.func
            while isinstance(func, ast.Attribute):
                names.append(func.attr)
                func = func.value

            if isinstance(func, ast.Name):
                names.append(func.id)
                return '.'.join(reversed(names))
            else:
                return None

    def run(self, pkg_name, archive_filename):
        """
        Main method for Installer to do its job.
        """

        EXTRACTED_FOLDER = self._unzip(pkg_name, archive_filename)
        try:
            # locate the setup file
            src_dir = os.path.join(EXTRACTED_FOLDER, os.listdir(EXTRACTED_FOLDER)[0])
            setup_filename = os.path.join(src_dir, 'setup.py')

            try:
                print('Running setup file ...')
                return ArchiveFileInstaller._run_setup_file(setup_filename)

            except Exception as e:
                print('{!r}'.format(e))
                print('Failed to run setup.py\nFall back to directory guessing ...')

                pkg_name = pkg_name.lower().replace('-', '_')

                if os.path.isdir(os.path.join(src_dir, pkg_name)):
                    ArchiveFileInstaller._safe_move(
                        os.path.join(src_dir, pkg_name),
                        os.path.join(SITE_PACKAGES_FOLDER, pkg_name)
                    )
                    return [os.path.join(SITE_PACKAGES_FOLDER, pkg_name)], []

                elif os.path.isfile(os.path.join(src_dir, pkg_name + '.py')):
                    ArchiveFileInstaller._safe_move(
                        os.path.join(src_dir, pkg_name + '.py'),
                        os.path.join(SITE_PACKAGES_FOLDER, pkg_name + '.py')
                    )
                    return [os.path.join(SITE_PACKAGES_FOLDER, pkg_name + '.py')], []

                elif os.path.isdir(os.path.join(src_dir, 'src', pkg_name)):
                    ArchiveFileInstaller._safe_move(
                        os.path.join(src_dir, 'src', pkg_name),
                        os.path.join(SITE_PACKAGES_FOLDER, pkg_name)
                    )
                    return [os.path.join(SITE_PACKAGES_FOLDER, pkg_name)], []

                else:
                    raise PipError('Cannot locate packages. Manual installation required.')

        finally:
            shutil.rmtree(EXTRACTED_FOLDER)
            os.remove(archive_filename)

    def _unzip(self, pkg_name, archive_filename):
        import uuid
        print('Extracting archive file ...')
        EXTRACTED_FOLDER = os.path.join(os.getenv('TMPDIR'), uuid.uuid4().hex)
        os.mkdir(EXTRACTED_FOLDER)
        if '.zip' in archive_filename:
            d = os.path.join(EXTRACTED_FOLDER, pkg_name)
            os.mkdir(d)
            _stash('unzip -d {} {}'.format(d, archive_filename))
        elif '.bz2' in archive_filename:
            _stash('tar -C {} -jxf {}'.format(EXTRACTED_FOLDER, archive_filename))
        else:  # gzip
            _stash('tar -C {} -zxf {}'.format(EXTRACTED_FOLDER, archive_filename))

        return EXTRACTED_FOLDER

    @staticmethod
    def _run_setup_file(filename):
        """
        Transform and Run AST of the setup file
        """

        namespace = {
            '_setup_stub_': _setup_stub_,
            '__file__': filename,
            '__name__': '__main__',
            'setup_args': None,
            'setup_kwargs': None,
        }

        source_folder = os.path.dirname(filename)

        tree = ArchiveFileInstaller._get_cooked_ast(filename)
        codeobj = compile(tree, filename, 'exec')

        # Some setup files import the package to be installed and sometimes opens a file
        # in the source folder. So we modify sys.path and change directory into source folder.
        saved_cwd = os.getcwd()
        saved_sys_path = sys.path[:]
        os.chdir(source_folder)
        sys.path.insert(0, source_folder)
        try:
            exec(codeobj, namespace, namespace)
        finally:
            os.chdir(saved_cwd)
            sys.path = saved_sys_path

        args, kwargs = sys.modules['setuptools']._setup_params_
        #for k in sorted(kwargs.keys()): print('{}: {!r}'.format(k, kwargs[k]))

        if 'ext_modules' in kwargs:
            print('WARNING: Extension modules and skipped: {}'.format(kwargs['ext_modules']))

        packages = kwargs['packages'] if 'packages' in kwargs else []
        py_modules = kwargs['py_modules'] if 'py_modules' in kwargs else []

        if not packages and not py_modules:
            raise PipError('failed to find packages or py_modules arguments in setup call')

        package_dirs = kwargs.get('package_dir', {})
        use_2to3 = kwargs.get('use_2to3', False) and six.PY3

        files_installed = []
        packages = ArchiveFileInstaller._consolidated_packages(packages)
        for p in sorted(packages):  # folders or files under source root

            if p == '':  # no packages just files
                from_folder = os.path.join(source_folder, package_dirs.get(p, ''))
                for f in ArchiveFileInstaller._find_package_files(from_folder):
                    target_file = os.path.join(SITE_PACKAGES_FOLDER, f)
                    ArchiveFileInstaller._safe_move(
                        os.path.join(from_folder, f),
                        target_file
                    )
                    files_installed.append(target_file)
                    if use_2to3:
                        _stash('2to3 -w {} > /dev/null'.format(target_file))

            else:  # packages
                target_dir = os.path.join(SITE_PACKAGES_FOLDER, p)
                if p in package_dirs:
                    ArchiveFileInstaller._safe_move(
                        os.path.join(source_folder, package_dirs[p]),
                        target_dir
                    )

                elif '' in package_dirs:
                    ArchiveFileInstaller._safe_move(
                        os.path.join(source_folder, package_dirs[''], p),
                        target_dir
                    )

                else:
                    ArchiveFileInstaller._safe_move(
                        os.path.join(source_folder, p),
                        target_dir
                    )
                files_installed.append(target_dir)
                if use_2to3:
                    _stash("""find {} --name '.py' | xargs -n 1 -I %% 2to3 -w %% > /dev/null""".format(target_dir))

        py_modules = ArchiveFileInstaller._consolidated_packages(py_modules)
        for p in sorted(py_modules):  # files or folders where the file resides, e.g. ['file', 'folder.file']

            if '' in package_dirs:
                p = os.path.join(package_dirs[''], p)

            if os.path.isdir(os.path.join(source_folder, p)):  # folder
                target_dir = os.path.join(SITE_PACKAGES_FOLDER, p)
                ArchiveFileInstaller._safe_move(
                    os.path.join(source_folder, p),
                    target_dir
                )
                files_installed.append(target_dir)
                if use_2to3:
                    _stash("""find {} --name '.py' | xargs -n 1 -I %% 2to3 -w %% > /dev/null""".format(target_dir))

            else:  # file
                target_file = os.path.join(SITE_PACKAGES_FOLDER, p + '.py')
                ArchiveFileInstaller._safe_move(
                    os.path.join(source_folder, p + '.py'),
                    target_file
                )
                files_installed.append(target_file)
                if use_2to3:
                    _stash('2to3 -w {} > /dev/null'.format(target_file))

        # TODO: SCRIPTS?

        # Recursively Handle dependencies
        dependencies = kwargs.get('install_requires', [])
        return files_installed, dependencies

    @staticmethod
    def _get_cooked_ast(filename):
        """
        Get AST of the setup file and also transform it for fake setuptools
        and stub setup calls.
        """
        with open(filename) as ins:
            s = ins.read()
        tree = ast.parse(s, filename=filename, mode='exec')
        ArchiveFileInstaller.SetupTransformer().visit(tree)
        return tree

    @staticmethod
    def _consolidated_packages(packages):
        packages = sorted(packages)
        consolidated = set()
        for pkg in packages:
            if '.' in pkg:
                consolidated.add(pkg.split('.')[0])  # append the root folder
            elif '/' in pkg:
                consolidated.add(pkg.split('/')[0])
            else:
                consolidated.add(pkg)
        return consolidated

    @staticmethod
    def _find_package_files(directory):
        files = []
        for f in os.listdir(directory):
            if f.endswith('.py') and f != 'setup.py' and not os.path.isdir(f):
                files.append(f)
        return files

    @staticmethod
    def _safe_move(src, dest):
        if not os.path.exists(src):
            raise PipError('cannot locate source folder/file: {}'.format(src))
        if os.path.exists(dest):
            if NO_OVERWRITE:
                raise PipError('cannot overwrite existing target, manual removal required: {}'.format(dest))
            else:
                if os.path.isdir(dest):
                    shutil.rmtree(dest)
                else:
                    os.remove(dest)
        shutil.move(src, dest)


package_config_handler = PackageConfigHandler()
archive_file_installer = ArchiveFileInstaller()


class PackageRepository(object):
    """
    A Package Repository is a manager class to perform various actions
    related to a package.
    This is a base class providing basic layout of a Repository.
    """

    def __init__(self):
        self.config = package_config_handler
        self.installer = archive_file_installer

    def versions(self, pkg_name):
        raise PipError('versions only available for PyPI packages')

    def download(self, pkg_name, ver_spec):
        raise PipError('Action Not Available: download')

    def install(self, pkg_name, ver_spec):
        raise PipError('Action Not Available: install')

    def _install(self, pkg_name, pkg_info, archive_filename):

        files_installed, dependencies = self.installer.run(pkg_name, archive_filename)
        # never install setuptools as dependency
        dependencies = [dependency for dependency in dependencies if dependency != 'setuptools']
        name_versions = [VersionSpecifier.parse_requirement(requirement)
                         for requirement in dependencies]
        sys.modules['setuptools']._installed_requirements_.append(pkg_name)
        pkg_info['files'] = ','.join(files_installed)
        pkg_info['dependency'] = ','.join(name_version[0] for name_version in name_versions)
        self.config.add_module(pkg_info)
        print('Package installed: {}'.format(pkg_name))

        for pkg_name, ver_spec in name_versions:

            if pkg_name == 'setuptools':  # do not install setuptools
                continue

            # Some packages have error on dependency names
            pkg_name = PACKAGE_NAME_FIXER.get(pkg_name, pkg_name)

            # If this dependency is installed before, skipping
            if pkg_name in sys.modules['setuptools']._installed_requirements_:
                print('Dependency already installed: {}'.format(pkg_name))
                continue

            if pkg_name in PYTHONISTA_BUNDLED_MODULES:
                print('Dependency available in Pythonista bundle : {}'.format(pkg_name))
                continue

            print('Installing dependency: {}'.format('{}{}'.format(pkg_name, ver_spec if ver_spec else '')))
            repository = get_repository(pkg_name)
            repository.install(pkg_name, ver_spec)

    def search(self, name_fragment):
        raise PipError('search only available for PyPI packages')

    def list(self):
        modules = self.config.list_modules()
        return [(module, self.config.get_info(module)) for module in modules]

    def remove(self, pkg_name):
        if self.config.module_exists(pkg_name):
            dependencies = self.config.get_dependencies(pkg_name)
            other_dependencies = self.config.get_all_dependencies(exclude_module=(pkg_name,))
            files_installed = self.config.get_files_installed(pkg_name)

            if files_installed:
                for f in files_installed:
                    if os.path.isdir(f):
                        shutil.rmtree(f)
                    elif os.path.isfile(f):
                        os.remove(f)
                    else:
                        print('Package may have been removed externally without using pip. Deleting from registry ...')
            else:
                if os.path.isdir(os.path.expanduser('~/Documents/site-packages/%s' % pkg_name.lower())):
                    shutil.rmtree(os.path.expanduser('~/Documents/site-packages/%s' % pkg_name.lower()))
                elif os.path.isfile(os.path.expanduser('~/Documents/site-packages/%s.py' % pkg_name.lower())):
                    os.remove(os.path.expanduser('~/Documents/site-packages/%s.py' % pkg_name.lower()))
                else:
                    print('Package may have been removed externally without using pip. Deleting from registry ...')

            self.config.remove_module(pkg_name)
            print('Package removed.')

            if dependencies:
                for dependency in dependencies:
                    # If not other packages depend on it, it may be subject to removal
                    if dependency not in other_dependencies:
                        # Only remove the module if it exists in the registry. Otherwise
                        # it is possibly a builtin module.
                        # For backwards compatibility, we do not remove any entries
                        # that do not have a dependency option (since they are manually
                        # installed before).
                        if self.config.module_exists(dependency) \
                                and self.config.get_dependencies(dependency) is not None:
                            print('Removing dependency: {}'.format(dependency))
                            self.remove(dependency)

<<<<<<< HEAD
        if not hits:
            raise PyPiError('Package not found.')
        if len(hits) > self.limit:
            hits = hits[:self.limit]
        for hit in hits:
            print('%s - %s' % (self.pkg_name, hit))

    def download(self):
        if self.url:
            print('External package')
            print('Not yet implemented.')
=======
>>>>>>> 32f2856d
        else:
            raise PipError('package not installed: {}'.format(pkg_name))

    def update(self, pkg_name):
        if self.config.module_exists(pkg_name):
            info = self.config.get_info(pkg_name)
            raise PipError('update only available for packages installed from PyPI')
        else:
            PipError('package not installed: {}'.format(pkg_name))


class PyPIRepository(PackageRepository):
    """
    This repository performs its actions using the PyPI as a backend store.
    """

    def __init__(self):
        super(PyPIRepository, self).__init__()
        import xmlrpclib
        self.pypi = xmlrpclib.ServerProxy('http://pypi.python.org/pypi')

    def search(self, pkg_name):
        hits = self.pypi.search({'name': pkg_name}, 'and')
        if not hits:
            raise PipError('No matches found: {}'.format(pkg_name))

        hits = sorted(hits, key=lambda pkg: pkg['_pypi_ordering'], reverse=True)
        return hits

    def versions(self, pkg_name):
        hits = self.pypi.package_releases(pkg_name, True)  # True to show all versions
        
        if not hits:
            raise PipError('No matches found: {}'.format(pkg_name))

        return hits

    def download(self, pkg_name, ver_spec):
        print('Querying PyPI ...')
        hit = self._determin_hit(pkg_name, ver_spec)

        downloads = self.pypi.release_urls(pkg_name, hit)

        if not downloads:
            raise PipError('No download available for {}: {}'.format(pkg_name, hit))

        source = None
        for download in downloads:
            if any((suffix in download['url']) for suffix in ('.zip', '.bz2', '.gz')):
                source = download
                break

        if not source:
            raise PipError('Source distribution not available for {}: {}'.format(pkg_name, hit))

<<<<<<< HEAD
    def list_modules(self):
        modules = self.config.list_modules()
        for module in modules:
            info = self.config.get_info(module)
            print('%s (%s) - %s' % (module, info['version'], info['summary']))

    def _install(self):
        print('installing module')
        if '.zip' in self.filename:
            tmp_folder = self.filename[:-4]
            archive_type = 'zip'
        elif '.bz2' in self.filename:
            tmp_folder = self.filename[:-8]
            archive_type = 'bz2'
=======
        pkg_info = self.pypi.release_data(pkg_name, hit)
        pkg_info['url'] = 'pypi'

        print('Downloading package ...')

        worker = _stash('wget {} -o $TMPDIR/{}'.format(source['url'], source['filename']))

        if worker.state.environ.get('?', 0) != 0:
            raise PipError('failed to download package from {}'.format(source['url']))

        return os.path.join(os.getenv('TMPDIR'), source['filename']), pkg_info

    def install(self, pkg_name, ver_spec):
        if not self.config.module_exists(pkg_name):
            archive_filename, pkg_info = self.download(pkg_name, ver_spec)
            self._install(pkg_name, pkg_info, archive_filename)
>>>>>>> 32f2856d
        else:
            raise PipError('Package already installed')

    def update(self, pkg_name):
        if self.config.module_exists(pkg_name):
            current = self.config.get_info(pkg_name)
            hit = self.pypi.package_releases(pkg_name)[0]
            if not current['version'] == hit:
                print('Updating %s' % pkg_name)
                self.remove(pkg_name)
                self.install(pkg_name, VersionSpecifier(hit))
            else:
                print('Package already up-to-date.')

<<<<<<< HEAD
            ##Try to find folders.    
            package_name = self.pkg_name.split('.')[0].lower()
            try:
                if os.path.isdir(SITE_PACKAGES + '/%s/%s' % (dir_name, package_name)):
                    _stash('mv ~/Documents/site-packages/{basename}/{name} ~/Documents/site-packages/{name}'.format(
                        basename=dir_name, name=package_name))
                    self.config.add_module()

                elif os.path.isfile(SITE_PACKAGES + '/%s/%s.py' % (dir_name, package_name)):
                    _stash(
                        'mv ~/Documents/site-packages/{basename}/{name}.py ~/Documents/site-packages/{name}.py'.format(
                            basename=dir_name, name=package_name))
                    self.config.add_module()
                # check for src
                elif os.path.isdir(SITE_PACKAGES + '/%s/src/%s' % (dir_name, package_name)):
                    _stash('mv ~/Documents/site-packages/{basename}/src/{name} ~/Documents/site-packages/{name}'.format(
                        basename=dir_name, name=package_name))
                    self.config.add_module()
                # Try to run setup
                else:
                    _stash('echo Trying to run setup.py')
                    global setup
                    # Fake the setuptools modules so setup.py can run
                    # fake   from setuptools import setup
                    st = make_module('setuptools')
                    st.__dict__['setup'] = setup  # the custom setup function will perform the installation

                    # more sub-modules to fake
                    # fake    from setuptools.command.test import test
                    test = make_module('setuptools.command.test')
                    test.__dict__['test'] = type('test', (), {})  # dummy class so setup can run

                    dist = make_module('distutils.core')
                    dist.__dict__['setup'] = setup


                    # make_module('distutils.core').__dict__['setup'] = setup
                    __file__ = SITE_PACKAGES + '/%s/setup.py' % dir_name
                    exec(compile(open('setup.py').read(), 'setup.py', 'exec'))

            except:
                print('*Unable to locate package. Please try manual install.*')
            finally:
                sys.modules = saved_modules
                __file__ = backup_file
                os.chdir(saved_cwd)
                _stash('echo Removing setup files.')
                _stash('rm -r -f ~/Documents/site-packages/%s' % dir_name)
                _stash('rm -r -f ~/Documents/site-packages/%s' % self.filename)
=======
        else:
            raise PipError('package not installed: {}'.format(pkg_name))
>>>>>>> 32f2856d

    def _determin_hit(self, pkg_name, ver_spec):

<<<<<<< HEAD
        except Exception as e:
            PyPiError('Unable to install package.')
=======
        hits = self.versions(pkg_name)
        if ver_spec is None:  # latest version
            return hits[0]
>>>>>>> 32f2856d

        elif ver_spec.vmin == ver_spec.vmax:  # exact match
            if ver_spec.vmin in hits:
                return ver_spec.vmin
            else:
<<<<<<< HEAD
                raise PyPiError('Could not find package.')
            self.config.remove_module(name)
            print('Package removed.')
=======
                raise PipError('Version not found: {}{}'.format(pkg_name, ver_spec))

>>>>>>> 32f2856d
        else:
            hits = hits[::-1]
            inclusions = list(ver_spec.inclusions)
            if ver_spec.vmin is VersionSpecifier.UNBOUNDED:
                idx_min = 0
            else:
                try:
                    idx_min = hits.index(ver_spec.vmin)
                except ValueError:  # find the formal release by dropping all suffix
                    vmin = ''
                    for c in ver_spec.vmin:
                        if c not in (0, 1, 2, 3, 4, 5, 6, 7, 8, 9, '.'):
                            break
                        vmin += c
                    try:
                        idx_min = hits.index(vmin)
                        inclusions[0] = True
                    except ValueError:
                        idx_min = 0
                        inclusions[0] = False

<<<<<<< HEAD
    def update_module(self, name):
        if self.config.module_exists(name):
            current = self.config.get_info(name)
            hit = self.pypi.package_releases(name)[0]
            if not current['version'] == hit:
                print('Updating %s' % name)
                self.remove_module(name)
                self.download()
            else:
                print('Package upto date.')
=======
            if ver_spec.vmax is VersionSpecifier.UNBOUNDED:
                idx_max = len(hits) - 1
            else:
                try:
                    idx_max = hits.index(ver_spec.vmax)
                except ValueError:  # find the formal release by dropping all suffix
                    vmax = ''
                    for c in ver_spec.vmax:
                        if c not in (0, 1, 2, 3, 4, 5, 6, 7, 8, 9, '.'):
                            break
                        vmax += c
                    try:
                        idx_max = hits.index(vmax)
                        inclusions[1] = False
                    except ValueError:
                        idx_max = len(hits) - 1
                        inclusions[1] = True

            if inclusions[0] is False:
                idx_min += 1

            if inclusions[1] is False:
                idx_max -= 1

            if idx_min < 0 or idx_min >= len(hits) or idx_max < 0 or idx_max >= len(hits) or idx_min > idx_max:
                raise PipError('Version not found: {}{}'.format(pkg_name, ver_spec))

            return hits[idx_max]


class GitHubRepository(PackageRepository):
    """
    This repository performs actions using GitHub as a backend store.
    """
    def _get_release_from_version_specifier(self, ver_spec):
        if isinstance(ver_spec, VersionSpecifier):
            if ver_spec.vmin != ver_spec.vmax:
                raise PipError('GitHub repository requires exact version match')
            else:
                return ver_spec.vmin
        else:
            return ver_spec if ver_spec is not None else 'master'
>>>>>>> 32f2856d

    def versions(self, owner_repo):
        owner, repo = owner_repo.split('/')
        data = requests.get('https://api.github.com/repos/{}/{}/releases'.format(
            owner, repo
        )).json()
        return [entry['name'] for entry in data]

    def download(self, owner_repo, ver_spec):
        release = self._get_release_from_version_specifier(ver_spec)

        owner, repo = owner_repo.split('/')
        metadata = requests.get('https://api.github.com/repos/{}/{}'.format(
            owner, repo
        )).json()

        _stash('wget https://github.com/{0}/{1}/archive/{2}.zip -o $TMPDIR/{2}.zip'.format(
            owner, repo, release
        ))
        return os.path.join(os.getenv('TMPDIR'), release + '.zip'), {
            'name': owner_repo,
            'url': 'github',
            'version': release,
            'summary': metadata.get('description', ''),
        }

    def install(self, owner_repo, ver_spec):
        if not self.config.module_exists(owner_repo):
            owner, repo = owner_repo.split('/')
            release = self._get_release_from_version_specifier(ver_spec)
            archive_filename, pkg_info = self.download(owner_repo, release)
            self._install('-'.join([repo, release]), pkg_info, archive_filename)
        else:
            raise PipError('Package already installed')


class UrlRepository(PackageRepository):
    """
    This repository deals with a package from a single URL
    """
    def download(self, url, ver_spec):
        archive_filename = os.path.basename(url)
        if os.path.splitext(archive_filename)[1] not in ('.zip', '.gz', '.bz2'):
            raise PipError('cannot find a valid archive file at url: {}'.format(url))
        _stash('wget {} -o $TMPDIR/{}'.format(url, archive_filename))

        return os.path.join(os.getenv('TMPDIR'), archive_filename), {
            'name': url,
            'url': 'url',
            'version': '',
            'summary': '',
        }

    def install(self, url, ver_spec):
        if not self.config.module_exists(url):
            archive_filename, pkg_info = self.download(url, ver_spec)
            pkg_name = os.path.splitext(os.path.basename(archive_filename))[0]
            self._install(pkg_name, pkg_info, archive_filename)
        else:
            raise PipError('Package already installed')


class LocalRepository(PackageRepository):
    """
    This repository deals with a local archive file.
    """
    def install(self, archive_filename, ver_spec):
        pkg_info = {
            'name': archive_filename,
            'url': 'local',
            'version': '',
            'summary': ''
        }
        self._install(pkg_name, pkg_info, archive_filename)


url_repository = UrlRepository()
local_repository = LocalRepository()
github_repository = GitHubRepository()
pypi_repository = PyPIRepository()


def get_repository(pkg_name):

    """
    The corresponding repository based on the given package name.
    :param pkg_name: It can be one of the four following options:
                        1. An URL pointing to an archive file
                        2. Path to a local archive file
                        3. A owner/repo pair pointing to a GitHub repo
                        4. A name representing a PyPI package.
    """

    if pkg_name.startswith('http://') \
            or pkg_name.startswith('https://') \
            or pkg_name.startswith('ftp://'):  # remote archive file
        print('Working on URL repository ...')
        return url_repository

    # local archive file
    elif os.path.isfile(pkg_name) and \
            (pkg_name.endswith('.zip') or pkg_name.endswith('.gz') or pkg_name.endswith('.bz2')):
        print('Working on Local repository ...')
        return local_repository

    elif '/' in pkg_name:  # github, e.g. selectel/pyte
        print('Working on GitHub repository ...')
        return GitHubRepository()

    else:  # PyPI
        return PyPIRepository()


class VersionSpecifier(object):
    """
    This class is to represent the versions of a requirement, e.g. pyte==0.4.10
    """
    UNBOUNDED = object()

    def __init__(self, vmin, vmax=None, inclusions=(True, True)):
        self.vmin = vmin
        self.vmax = vmax if vmax else vmin
        self.inclusions = inclusions

    def __str__(self):
        if self.vmin == self.vmax:
            return '=={}'.format(self.vmin)

        ret = ''
        if self.vmin is not VersionSpecifier.UNBOUNDED:
            ret += '{}{}'.format(
                '>=' if self.inclusions[0] else '>',
                self.vmin
            )
        if self.vmax is not VersionSpecifier.UNBOUNDED:
            if ret != '':
                ret += ','
            ret += '{}{}'.format(
                '<=' if self.inclusions[1] else '<',
                self.vmax
            )
        return ret

    @staticmethod
    def parse_requirement(requirement):
        """
        Factory method to create a VersionSpecifier object from a requirement
        """
        requirement = requirement.replace(' ', '')   # remove all whitespaces

        if '==' in requirement:  # exact
            name, version = requirement.split('==')
            version = VersionSpecifier(version)

        elif ',' in requirement:  # range
            idx1 = requirement.index('>')
            idx2 = requirement.index(',')
            idx3 = requirement.index('<')
            name = requirement[:idx1]
            if requirement[idx1 + 1] == '=':
                vmin = requirement[idx1 + 2: idx2]
                inclusion_min = True
            else:
                vmin = requirement[idx1 + 1: idx2]
                inclusion_min = False
            if requirement[idx3 + 1] == '=':
                vmax = requirement[idx3 + 2:]
                inclusion_max = True
            else:
                vmax = requirement[idx3 + 1:]
                inclusion_max = False

            version = VersionSpecifier(vmin, vmax, (inclusion_min, inclusion_max))

        elif '>=' in requirement:  # minimum
            name, vmin = requirement.split('>=')
            version = VersionSpecifier(vmin, VersionSpecifier.UNBOUNDED, inclusions=(True, None))

        elif '<=' in requirement:  # maximum
            name, vmax = requirement.split('<=')
            version = VersionSpecifier(VersionSpecifier.UNBOUNDED, vmax, inclusions=(None, True))

        elif '>' in requirement:
            name, vmin = requirement.split('>')
            version = VersionSpecifier(vmin, VersionSpecifier.UNBOUNDED, inclusions=(False, None))

        elif '<' in requirement:
            name, vmax = requirement.split('<')
            version = VersionSpecifier(VersionSpecifier.UNBOUNDED, vmax, inclusions=(None, False))

        else:
            name, version = requirement, None

        return name, version


if __name__ == '__main__':
    import argparse

    ap = argparse.ArgumentParser()

    ap.add_argument('--verbose', action='store_true', help='be more chatty')

    subparsers = ap.add_subparsers(dest='sub_command',
                                   title='List of sub-commands',
                                   metavar='sub-command',
                                   help='"pip sub-command -h" for more help on a sub-command')

    list_parser = subparsers.add_parser('list', help='list packages installed')

    install_parser = subparsers.add_parser('install', help='install a package')
    install_parser.add_argument('requirement',
                                help='the requirement specifier for installation')
    install_parser.add_argument('-N', '--no-overwrite', action='store_true', default=False,
                                help='Do not overwrite existing folder/files')
    install_parser.add_argument('-d', '--directory',
                                help='target directory for installation')

    download_parser = subparsers.add_parser('download', help='download a package')
    download_parser.add_argument('requirement',
                                 help='the requirement specifier for download')
    download_parser.add_argument('-d', '--directory',
                                 help='the directory to save the downloaded file')

    search_parser = subparsers.add_parser('search', help='search with the given word fragment')
    search_parser.add_argument('term', help='the word fragment to search')

    versions_parser = subparsers.add_parser('versions', help='find versions available for given package')
    versions_parser.add_argument('package_name', help='the package name')

    remove_parser = subparsers.add_parser('remove', help='remove an installed package')
    remove_parser.add_argument('package_name', help='the package name')

    update_parser = subparsers.add_parser('update', help='update an installed package')
    update_parser.add_argument('package_name', help='the package name')

    ns = ap.parse_args()

    try:
        if ns.sub_command == 'list':
            repository = get_repository('pypi')
            info_list = repository.list()
            for module, info in info_list:
                print('{} ({}) - {}'.format(module, info['version'], info['summary']))

        elif ns.sub_command == 'install':
            repository = get_repository(ns.requirement)
            if ns.directory is not None:
                SITE_PACKAGES_FOLDER = ns.directory
            NO_OVERWRITE = ns.no_overwrite

            pkg_name, ver_spec = VersionSpecifier.parse_requirement(ns.requirement)

            with save_current_sys_modules():
                fake_setuptools_modules()
                # start with what we have installed (i.e. in the config file)
                sys.modules['setuptools']._installed_requirements_ = repository.config.list_modules()
                repository.install(pkg_name, ver_spec)

        elif ns.sub_command == 'download':
            repository = get_repository(ns.requirement)
            pkg_name, ver_spec = VersionSpecifier.parse_requirement(ns.requirement)
            archive_filename, pkg_info = repository.download(pkg_name, ver_spec)
            directory = ns.directory or os.getcwd()
            shutil.move(archive_filename, directory)

        elif ns.sub_command == 'search':
            repository = get_repository('pypi')
            search_hits = repository.search(ns.term)
            search_hits = sorted(search_hits, key=lambda pkg: pkg['_pypi_ordering'], reverse=True)
            for hit in search_hits:
                print('{} {} - {}'.format(hit['name'], hit['version'], hit['summary']))

        elif ns.sub_command == 'versions':
            repository = get_repository(ns.package_name)
            version_hits = repository.versions(ns.package_name)
            for hit in version_hits:
                print('{} - {}'.format(ns.package_name, hit))

        elif ns.sub_command == 'remove':
            repository = get_repository('pypi')
            repository.remove(ns.package_name)

        elif ns.sub_command == 'update':
            repository = get_repository(ns.package_name)
            repository.update(ns.package_name)

        else:
            raise PipError('unknown command: {}'.format(ns.sub_command))

    except PipError as e:
        print('Error: {}'.format(e))<|MERGE_RESOLUTION|>--- conflicted
+++ resolved
@@ -4,19 +4,6 @@
 usage: pip.py [-h] [--verbose] sub-command ...
 
 optional arguments:
-<<<<<<< HEAD
-  -h, --help            show this help message and exit
-  -n RESULT_COUNT
-"""
-from __future__ import print_function
-from __future__ import division
-from __future__ import absolute_import
-from __future__ import unicode_literals
-import six.moves.xmlrpc_client
-from six.moves.configparser import SafeConfigParser
-import argparse
-import os
-=======
   -h, --help    show this help message and exit
   --verbose     be more chatty
 
@@ -30,20 +17,10 @@
         remove      removed an installed package
         update      update an installed package
 """
->>>>>>> 32f2856d
 import sys
 import os
 import ast
 import shutil
-<<<<<<< HEAD
-from types import ModuleType
-# from io import open
-
-_stash = globals()['_stash']
-saved_modules = sys.modules
-saved_cwd = os.getcwd()
-SITE_PACKAGES = os.path.expanduser('~/Documents/site-packages')
-=======
 import types
 import contextlib
 import requests
@@ -53,6 +30,7 @@
 from fnmatch import fnmatchcase
 # noinspection PyUnresolvedReferences
 from six.moves import filterfalse
+from six.moves import filter
 
 PYTHONISTA_BUNDLED_MODULES = [
     'bottle', 'beautifulsoup4', 'pycrypto', 'py-dateutil',
@@ -127,7 +105,7 @@
         out = cls.require_parents(out)
         includes = cls._build_filter(*include)
         excludes = cls._build_filter('ez_setup', '*__pycache__', *exclude)
-        out = filter(includes, out)
+        out = list(filter(includes, out))
         out = filterfalse(excludes, out)
         return list(out)
 
@@ -159,7 +137,6 @@
             dirs[:] = filterfalse(has_dot, dirs)
             for dir in dirs:
                 yield os.path.relpath(os.path.join(root, dir), base_path)
->>>>>>> 32f2856d
 
     @classmethod
     def _find_packages_iter(cls, base_path):
@@ -215,49 +192,6 @@
         module_names.append(name)
         full_name = '.'.join(module_names)
 
-<<<<<<< HEAD
-        if parent_module_name:
-            if parent_module_name not in list(sys.modules.keys()):  # do not overwrite existing modules
-                print('creating parent', parent_module_name)
-                setattr(sys.modules[parent_module_name], name, m)
-        else:
-            if m not in list(scope.keys()):  # do not overwrite existing modules
-                scope[name] = m
-
-        module_name.append(name)
-
-        name_path = '.'.join(module_name)
-        if name_path not in list(sys.modules.keys()):  # do not overwrite existing modules
-            print('Added %s' % name_path)
-            sys.modules[name_path] = m
-
-    return sys.modules['.'.join(module_name)]
-
-
-def setup(*args, **kwargs):
-    global pypi
-    path = os.path.dirname(__file__)
-    name = kwargs['name']
-    version = getattr(kwargs, 'version', 'No version Listed')
-    license = getattr(kwargs, 'license', 'No License Listed')
-    summary = getattr(kwargs, 'description', '')
-    # print kwargs['license']
-    if 'scripts' in kwargs:
-        for script in kwargs['scripts']:
-            _stash('mv {folder}/{script} {site}/{script}'.format(site=SITE_PACKAGES,
-                                                                 folder=path,
-                                                                 script=script))
-    if 'packages' in kwargs:
-        for script in kwargs['packages']:
-            _stash('mv {folder}/{script} {site}/{script}'.format(site=SITE_PACKAGES,
-                                                                 folder=path,
-                                                                 script=script))
-    pypi.pkg_info = {'name': name, 'version': version, 'license': license, 'summary': summary}
-    pypi.config.add_module()
-
-    # NOTE: pip installation code here
-    # e.g. _stash('mv package_folder ~/Documents/site-packages/package_folder') etc.
-=======
         m = SetuptoolsStub(full_name, '')
 
         if parent_name != '':
@@ -364,7 +298,6 @@
             sys.modules.pop(name)
     for k, v in save_setuptools.items():
         sys.modules[k] = v
->>>>>>> 32f2856d
 
 
 class PackageConfigHandler(object):
@@ -378,13 +311,8 @@
         self.package_cfg = os.path.expanduser('~/Documents/site-packages/.pypi_packages')
         if not os.path.isfile(self.package_cfg):
             print('Creating package file')
-<<<<<<< HEAD
-            f = open(self.package_cfg, 'w')
-            f.close()
-=======
             with open(self.package_cfg, 'w') as outs:
                 outs.close()
->>>>>>> 32f2856d
         self.parser = SafeConfigParser()
         self.parser.read(self.package_cfg)
 
@@ -438,31 +366,6 @@
         else:
             return None
 
-<<<<<<< HEAD
-class Pypi(object):
-    def __init__(self, pkg_name='', url=False, pkg_version='', limit=10):
-        self.pypi = six.moves.xmlrpc_client.ServerProxy('http://pypi.python.org/pypi')
-        self.config = PackageConfigHandler()
-        self.url = url
-        self.config.pypi_package = False if self.url else True
-        self.config.parent = self
-        self.pkg_name = pkg_name
-        self.pkg_version = pkg_version
-        self.limit = limit
-
-        self.filename = ''
-
-    def search(self):
-        hits = self.pypi.search({'name': self.pkg_name}, 'and')
-        if not hits:
-            raise PyPiError('No matches found.')
-
-        hits = sorted(hits, key=lambda pkg: pkg['_pypi_ordering'], reverse=True)
-        if len(hits) > self.limit:
-            hits = hits[:self.limit]
-        for hit in hits:
-            print('%s v%s - %s' % (hit['name'], hit['version'], hit['summary']))
-=======
     def get_all_dependencies(self, exclude_module=()):
         all_dependencies = set()
         for section_name in self.parser.sections():
@@ -473,7 +376,6 @@
                         all_dependencies.add(dep)
         return all_dependencies
 
->>>>>>> 32f2856d
 
 # noinspection PyPep8Naming,PyProtectedMember
 class ArchiveFileInstaller(object):
@@ -855,20 +757,6 @@
                             print('Removing dependency: {}'.format(dependency))
                             self.remove(dependency)
 
-<<<<<<< HEAD
-        if not hits:
-            raise PyPiError('Package not found.')
-        if len(hits) > self.limit:
-            hits = hits[:self.limit]
-        for hit in hits:
-            print('%s - %s' % (self.pkg_name, hit))
-
-    def download(self):
-        if self.url:
-            print('External package')
-            print('Not yet implemented.')
-=======
->>>>>>> 32f2856d
         else:
             raise PipError('package not installed: {}'.format(pkg_name))
 
@@ -887,8 +775,8 @@
 
     def __init__(self):
         super(PyPIRepository, self).__init__()
-        import xmlrpclib
-        self.pypi = xmlrpclib.ServerProxy('http://pypi.python.org/pypi')
+        import six.moves.xmlrpc_client
+        self.pypi = six.moves.xmlrpc_client.ServerProxy('http://pypi.python.org/pypi')
 
     def search(self, pkg_name):
         hits = self.pypi.search({'name': pkg_name}, 'and')
@@ -924,22 +812,6 @@
         if not source:
             raise PipError('Source distribution not available for {}: {}'.format(pkg_name, hit))
 
-<<<<<<< HEAD
-    def list_modules(self):
-        modules = self.config.list_modules()
-        for module in modules:
-            info = self.config.get_info(module)
-            print('%s (%s) - %s' % (module, info['version'], info['summary']))
-
-    def _install(self):
-        print('installing module')
-        if '.zip' in self.filename:
-            tmp_folder = self.filename[:-4]
-            archive_type = 'zip'
-        elif '.bz2' in self.filename:
-            tmp_folder = self.filename[:-8]
-            archive_type = 'bz2'
-=======
         pkg_info = self.pypi.release_data(pkg_name, hit)
         pkg_info['url'] = 'pypi'
 
@@ -956,7 +828,6 @@
         if not self.config.module_exists(pkg_name):
             archive_filename, pkg_info = self.download(pkg_name, ver_spec)
             self._install(pkg_name, pkg_info, archive_filename)
->>>>>>> 32f2856d
         else:
             raise PipError('Package already installed')
 
@@ -971,84 +842,21 @@
             else:
                 print('Package already up-to-date.')
 
-<<<<<<< HEAD
-            ##Try to find folders.    
-            package_name = self.pkg_name.split('.')[0].lower()
-            try:
-                if os.path.isdir(SITE_PACKAGES + '/%s/%s' % (dir_name, package_name)):
-                    _stash('mv ~/Documents/site-packages/{basename}/{name} ~/Documents/site-packages/{name}'.format(
-                        basename=dir_name, name=package_name))
-                    self.config.add_module()
-
-                elif os.path.isfile(SITE_PACKAGES + '/%s/%s.py' % (dir_name, package_name)):
-                    _stash(
-                        'mv ~/Documents/site-packages/{basename}/{name}.py ~/Documents/site-packages/{name}.py'.format(
-                            basename=dir_name, name=package_name))
-                    self.config.add_module()
-                # check for src
-                elif os.path.isdir(SITE_PACKAGES + '/%s/src/%s' % (dir_name, package_name)):
-                    _stash('mv ~/Documents/site-packages/{basename}/src/{name} ~/Documents/site-packages/{name}'.format(
-                        basename=dir_name, name=package_name))
-                    self.config.add_module()
-                # Try to run setup
-                else:
-                    _stash('echo Trying to run setup.py')
-                    global setup
-                    # Fake the setuptools modules so setup.py can run
-                    # fake   from setuptools import setup
-                    st = make_module('setuptools')
-                    st.__dict__['setup'] = setup  # the custom setup function will perform the installation
-
-                    # more sub-modules to fake
-                    # fake    from setuptools.command.test import test
-                    test = make_module('setuptools.command.test')
-                    test.__dict__['test'] = type('test', (), {})  # dummy class so setup can run
-
-                    dist = make_module('distutils.core')
-                    dist.__dict__['setup'] = setup
-
-
-                    # make_module('distutils.core').__dict__['setup'] = setup
-                    __file__ = SITE_PACKAGES + '/%s/setup.py' % dir_name
-                    exec(compile(open('setup.py').read(), 'setup.py', 'exec'))
-
-            except:
-                print('*Unable to locate package. Please try manual install.*')
-            finally:
-                sys.modules = saved_modules
-                __file__ = backup_file
-                os.chdir(saved_cwd)
-                _stash('echo Removing setup files.')
-                _stash('rm -r -f ~/Documents/site-packages/%s' % dir_name)
-                _stash('rm -r -f ~/Documents/site-packages/%s' % self.filename)
-=======
         else:
             raise PipError('package not installed: {}'.format(pkg_name))
->>>>>>> 32f2856d
 
     def _determin_hit(self, pkg_name, ver_spec):
 
-<<<<<<< HEAD
-        except Exception as e:
-            PyPiError('Unable to install package.')
-=======
         hits = self.versions(pkg_name)
         if ver_spec is None:  # latest version
             return hits[0]
->>>>>>> 32f2856d
 
         elif ver_spec.vmin == ver_spec.vmax:  # exact match
             if ver_spec.vmin in hits:
                 return ver_spec.vmin
             else:
-<<<<<<< HEAD
-                raise PyPiError('Could not find package.')
-            self.config.remove_module(name)
-            print('Package removed.')
-=======
                 raise PipError('Version not found: {}{}'.format(pkg_name, ver_spec))
 
->>>>>>> 32f2856d
         else:
             hits = hits[::-1]
             inclusions = list(ver_spec.inclusions)
@@ -1070,18 +878,6 @@
                         idx_min = 0
                         inclusions[0] = False
 
-<<<<<<< HEAD
-    def update_module(self, name):
-        if self.config.module_exists(name):
-            current = self.config.get_info(name)
-            hit = self.pypi.package_releases(name)[0]
-            if not current['version'] == hit:
-                print('Updating %s' % name)
-                self.remove_module(name)
-                self.download()
-            else:
-                print('Package upto date.')
-=======
             if ver_spec.vmax is VersionSpecifier.UNBOUNDED:
                 idx_max = len(hits) - 1
             else:
@@ -1124,7 +920,6 @@
                 return ver_spec.vmin
         else:
             return ver_spec if ver_spec is not None else 'master'
->>>>>>> 32f2856d
 
     def versions(self, owner_repo):
         owner, repo = owner_repo.split('/')
@@ -1332,6 +1127,7 @@
                                    title='List of sub-commands',
                                    metavar='sub-command',
                                    help='"pip sub-command -h" for more help on a sub-command')
+    subparsers.required = True
 
     list_parser = subparsers.add_parser('list', help='list packages installed')
 
