--- conflicted
+++ resolved
@@ -29,16 +29,11 @@
 			self.logger.debug("Setting $STASH_ROOT to: " + repr(_STASH_ROOT))
 			os.environ["STASH_ROOT"] = _STASH_ROOT
 		self.cwd = os.path.abspath(os.path.expandvars(self.cwd))
-<<<<<<< HEAD
 		self.logger.info("Target CWD is: "+ str(self.cwd))
 		self.stash('cd ' + self.cwd, persistent_level=1)
 		self.logger.debug("After cd, CWD is: " + os.getcwd())
 		for c in self.setup_commands:
 			self.logger.debug("executing setup command: " + repr(c))
-=======
-		self.stash('cd ' + self.cwd, persistent_level=1)
-		for c in self.setup_commands:
->>>>>>> 81f54b60
 			self.stash(c, persistent_level=1)
 		self.stash('clear')
 		
