--- conflicted
+++ resolved
@@ -182,19 +182,12 @@
 		kwargs['head']=':'.join([headowner,headbranch])
 		pullreq=baserepo.create_pull(**kwargs)
 
-		
-<<<<<<< HEAD
 		print('Created pull %s'%pullreq.html_url)
 		print('Commits:')
 		print([(x.sha, x.commit.message) for x in pullreq.get_commits()])
-		print([x.name for x in pullreq.get_files()])
-=======
-		print ('Created pull %s'%pullreq.html_url)
-		print ('Commits:')
-		print([(x.sha, x.commit.message) for x in pullreq.get_commits()])
-		print ('Changed Files:')
+		print('Changed Files:')
 		print([x.filename for x in pullreq.get_files()])
->>>>>>> 32f2856d
+
 	finally:
 		console.hide_activity()
 	print('success')
