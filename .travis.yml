language: python
python:
  - "2.7"
  - "3.6"
  - "3.8"
jobs:
  allow_failures:
    - python: "3.8"
# command to install dependencies
install:
<<<<<<< HEAD
  - "pip install -U pyparsing==2.0.1"
  - "pip install -U pytest>=3.6.0"
  - "pip install -U flake8>=3.5.0"
=======
  - "pip install --upgrade flake8>=3.7.9 pyparsing==2.4.4 pytest==4.6.6"
  # install modules shipped with pythonista
  - "pip install -r tests/pythonista_modules.txt"
>>>>>>> ab1fe988
before_script:
  # stop the build if there are Python syntax errors or undefined names
  - flake8 . --count --select=E9,F63,F7,F82 --show-source --statistics
  # exit-zero treats all errors as warnings.
  - flake8 . --count --exit-zero --max-complexity=10 --max-line-length=88 --statistics
  # show pytest version
<<<<<<< HEAD
  - py.test --version
  # install
  - pip install ".[testing]"
=======
  - pytest --version
>>>>>>> ab1fe988
# command to run tests
script: pytest tests/ --ignore=tests/system/data/ --showlocals --verbose --show-capture=all --log-level=debug
<|MERGE_RESOLUTION|>--- conflicted
+++ resolved
@@ -8,27 +8,15 @@
     - python: "3.8"
 # command to install dependencies
 install:
-<<<<<<< HEAD
-  - "pip install -U pyparsing==2.0.1"
-  - "pip install -U pytest>=3.6.0"
-  - "pip install -U flake8>=3.5.0"
-=======
   - "pip install --upgrade flake8>=3.7.9 pyparsing==2.4.4 pytest==4.6.6"
-  # install modules shipped with pythonista
-  - "pip install -r tests/pythonista_modules.txt"
->>>>>>> ab1fe988
 before_script:
   # stop the build if there are Python syntax errors or undefined names
   - flake8 . --count --select=E9,F63,F7,F82 --show-source --statistics
   # exit-zero treats all errors as warnings.
   - flake8 . --count --exit-zero --max-complexity=10 --max-line-length=88 --statistics
   # show pytest version
-<<<<<<< HEAD
   - py.test --version
   # install
   - pip install ".[testing]"
-=======
-  - pytest --version
->>>>>>> ab1fe988
 # command to run tests
 script: pytest tests/ --ignore=tests/system/data/ --showlocals --verbose --show-capture=all --log-level=debug
