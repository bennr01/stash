'''
Used to create/open and edit files.
[-t --temp] - Opens the file as a temporary file. Allowing editing and renaming. Previous script in the pythonista editor will be restored.
    
usage:
    edit [-t --temp] [file]
    Follow prompt for instructions.
'''
import os
import tempfile
import console
import editor
import time
import argparse

<<<<<<< HEAD
try:
    file_to_edit = sys.argv[1]
    temp = tempfile.NamedTemporaryFile(dir=os.path.expanduser('~/Documents') , suffix='.py')
    cur_path = editor.get_path()
    #file = open(temp_edit_dir+'/'+TEMP_NAME,'w')
    try:
        to_edit = open(file_to_edit,'r')
    except:
        to_edit = open(file_to_edit,'w+')
        
    temp.write(to_edit.read())
    #temp.seek(0)
    temp.flush()
    to_edit.close()
    print '***When you are finished editing the file, you must come back to console to confim changes***'
    editor.open_file(temp.name)
    time.sleep(1.5)
    console.hide_output()
    input = raw_input('Save Changes? Y,N: ')

    if input=='Y' or input=='y':
        try:
            save_as = raw_input('Save file as [Enter to confirm]: %s' % file_to_edit) or file_to_edit
        except:
            save_as = file_to_edit
        
        editor.open_file(cur_path)
        with open(save_as,'w') as f:
            with open(temp.name,'r') as tmp:
                f.write(tmp.read())
                
        print 'File Saved.'
    elif input=='N' or input=='n':
        editor.open_file(cur_path)

except Exception, e:
    print e
    
finally:
    temp.close()
=======
ap = argparse.ArgumentParser()
ap.add_argument('-t','--temp',action='store_true',default=False,help='Open file to a temp file.')
ap.add_argument('file', action='store',nargs='?',default=False,help='File to open')
args = ap.parse_args()

def open_temp(file=''):
    try:
        file_to_edit = file
        temp = tempfile.NamedTemporaryFile(dir=os.path.expanduser('~/Documents') , suffix='.py')
        cur_path = editor.get_path()
        if file_to_edit != '':
            try:
                to_edit = open(file_to_edit,'r')
            except:
                to_edit = open(file_to_edit,'w+')

            temp.write(to_edit.read())
            temp.flush()
            to_edit.close()
            
        print '***When you are finished editing the file, you must come back to console to confim changes***'
        editor.open_file(temp.name)
        time.sleep(1.5)
        console.hide_output()
        input = raw_input('Save Changes? Y,N: ')
    
        if input=='Y' or input=='y':
            try:
                save_as = raw_input('Save file as [Enter to confirm]: %s' % file_to_edit) or file_to_edit
            except:
                save_as = file_to_edit
            
            editor.open_file(cur_path)
            with open(save_as,'w') as f:
                with open(temp.name,'r') as tmp:
                    f.write(tmp.read())
                    
            print 'File Saved.'
        elif input=='N' or input=='n':
            editor.open_file(cur_path)
    
    except Exception, e:
        print e
        
    finally:
        temp.close()
    
def open_editor(file=''):
    if os.path.isfile(os.getcwd()+'/'+file):
        editor.open_file(os.getcwd()+'/'+file)
        console.hide_output()
    else:
        print 'File not found.'
        
if __name__=='__main__':
    if args.temp and args.file:
        print args.file
        open_temp(args.file)
    elif args.file:
        open_editor(args.file)
    else:
        open_temp()



>>>>>>> 07b87407
<|MERGE_RESOLUTION|>--- conflicted
+++ resolved
@@ -13,48 +13,6 @@
 import time
 import argparse
 
-<<<<<<< HEAD
-try:
-    file_to_edit = sys.argv[1]
-    temp = tempfile.NamedTemporaryFile(dir=os.path.expanduser('~/Documents') , suffix='.py')
-    cur_path = editor.get_path()
-    #file = open(temp_edit_dir+'/'+TEMP_NAME,'w')
-    try:
-        to_edit = open(file_to_edit,'r')
-    except:
-        to_edit = open(file_to_edit,'w+')
-        
-    temp.write(to_edit.read())
-    #temp.seek(0)
-    temp.flush()
-    to_edit.close()
-    print '***When you are finished editing the file, you must come back to console to confim changes***'
-    editor.open_file(temp.name)
-    time.sleep(1.5)
-    console.hide_output()
-    input = raw_input('Save Changes? Y,N: ')
-
-    if input=='Y' or input=='y':
-        try:
-            save_as = raw_input('Save file as [Enter to confirm]: %s' % file_to_edit) or file_to_edit
-        except:
-            save_as = file_to_edit
-        
-        editor.open_file(cur_path)
-        with open(save_as,'w') as f:
-            with open(temp.name,'r') as tmp:
-                f.write(tmp.read())
-                
-        print 'File Saved.'
-    elif input=='N' or input=='n':
-        editor.open_file(cur_path)
-
-except Exception, e:
-    print e
-    
-finally:
-    temp.close()
-=======
 ap = argparse.ArgumentParser()
 ap.add_argument('-t','--temp',action='store_true',default=False,help='Open file to a temp file.')
 ap.add_argument('file', action='store',nargs='?',default=False,help='File to open')
@@ -120,4 +78,3 @@
 
 
 
->>>>>>> 07b87407
