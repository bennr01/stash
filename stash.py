--- conflicted
+++ resolved
@@ -4,11 +4,7 @@
 
 https://github.com/ywangd/stash
 """
-<<<<<<< HEAD
-__version__ = '0.3.0'
-=======
 __version__ = '0.4.0'
->>>>>>> 6cfb2942
 
 import ast
 import functools
